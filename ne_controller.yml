# Copyright 2019 Intel Corporation. All rights reserved.
#
# Licensed under the Apache License, Version 2.0 (the "License");
# you may not use this file except in compliance with the License.
# You may obtain a copy of the License at
#
#      http://www.apache.org/licenses/LICENSE-2.0
#
# Unless required by applicable law or agreed to in writing, software
# distributed under the License is distributed on an "AS IS" BASIS,
# WITHOUT WARRANTIES OR CONDITIONS OF ANY KIND, either express or implied.
# See the License for the specific language governing permissions and
# limitations under the License.

---

# Deploy OpenNESS Controller on given host

- hosts: controller_group
  vars:
    hugepage_amount: "500"

  pre_tasks:
  - fail:
      msg: "Only one controller is supported"
    when:
    - groups['controller_group'] is defined
    - (groups['controller_group']|length>1)
  - fail:
      msg: "Hostname cannot be localhost"
    when: '"localhost" in ansible_hostname'

  roles:
    - role: os_setup
    - role: os_kernelrt
    - role: git_repo
    - role: golang
    - role: docker
    - role: kubernetes/master
    - role: kubeovn/master
<<<<<<< HEAD
    - role: openness/master
    - role: cnca/master
=======
    - role: openness/network_edge/master
>>>>>>> c9c586a8
    # - role: opae_fpga/master
    - role: multus
    - role: nfd
    # - role: biosfw/master
    # - role: sriov/master
    # - role: cmk/master<|MERGE_RESOLUTION|>--- conflicted
+++ resolved
@@ -38,12 +38,8 @@
     - role: docker
     - role: kubernetes/master
     - role: kubeovn/master
-<<<<<<< HEAD
-    - role: openness/master
+    - role: openness/network_edge/master
     - role: cnca/master
-=======
-    - role: openness/network_edge/master
->>>>>>> c9c586a8
     # - role: opae_fpga/master
     - role: multus
     - role: nfd
